--- conflicted
+++ resolved
@@ -63,21 +63,6 @@
     type config = State.t * int list * int list * int option
                                                             
     (* Expression evaluator
-
-<<<<<<< HEAD
-          val eval : env -> config -> t -> config
-
-
-       Takes an environment, a configuration and an expresion, and returns another configuration. The 
-       environment supplies the following method
-
-           method definition : env -> string -> int list -> config -> config
-
-       which takes an environment (of the same type), a name of the function, a list of actual parameters and a configuration, 
-       an returns resulting configuration
-    *)                                                       
-    let rec eval env ((st, i, o, r) as conf) expr = failwith "Not implemented"
-=======
 
           val eval : state -> t -> int
  
@@ -119,19 +104,13 @@
           env#definition env name (List.rev computedArgs) conf
 
 
-
-(*)    let rec eval env ((st, i, o, r) as conf) expr = failwith "Not implemented" *)
->>>>>>> 80902ba7
-         
+        
     (* Expression parser. You can use the following terminals:
 
          IDENT   --- a non-empty identifier a-zA-Z[a-zA-Z0-9_]* as a string
          DECIMAL --- a decimal constant [0-9]+ as a string                                                                                                                  
     *)
     ostap (                                      
-<<<<<<< HEAD
-      parse: empty {failwith "Not implemented"}
-=======
       parse:
       !(Ostap.Util.expr 
              (fun x -> x)
@@ -152,7 +131,6 @@
         n:DECIMAL {Const n}
       | x:IDENT  s: ("(" args: !(Util.list0)[parse] ")" {Call (x, args)} | empty {Var x}) {s}
       | -"(" parse -")"
->>>>>>> 80902ba7
     )
     
   end
@@ -181,13 +159,6 @@
        Takes an environment, a configuration and a statement, and returns another configuration. The 
        environment is the same as for expressions
     *)
-<<<<<<< HEAD
-    let rec eval env ((st, i, o, r) as conf) k stmt = failwith "Not implemnted"
-         
-    (* Statement parser *)
-    ostap (
-      parse: empty {failwith "Not implemented"}
-=======
 
     let evalSeq x stmt = match stmt with
       | Skip -> x
@@ -244,7 +215,6 @@
             ":="  e:!(Expr.parse)                     {Assign (x, e)}
           | "("   args:!(Util.list0)[Expr.parse] ")"  {Call (x, args)}
         ) {expr}
->>>>>>> 80902ba7
     )
       
   end
@@ -256,10 +226,7 @@
     (* The type for a definition: name, argument list, local variables, body *)
     type t = string * (string list * string list * Stmt.t)
 
-<<<<<<< HEAD
-    ostap (     
-      parse: empty {failwith "Not implemented"}
-=======
+
     ostap (
       arg: IDENT;
 
@@ -267,7 +234,6 @@
         locals: (%"local" !(Util.list arg))?
         "{" body: !(Stmt.parse) "}" 
         { (name, (args, (match locals with None -> [] | Some l -> l), body))}
->>>>>>> 80902ba7
     )
 
   end
