(* Opening a library for generic programming (https://github.com/dboulytchev/GT).
   The library provides "@type ..." syntax extension and plugins like show, etc.
*)
open GT

(* Opening a library for combinator-based syntax analysis *)
open Ostap
open Combinators
                         
(* States *)
module State =
  struct
                                                                
    (* State: global state, local state, scope variables *)
    type t = {g : string -> int; l : string -> int; scope : string list}

    (* Empty state *)
    let empty = failwith "Not implemented"

    (* Update: non-destructively "modifies" the state s by binding the variable x 
       to value v and returns the new state w.r.t. a scope
    *)
    let update x v s = failwith "Not implemented"
                                
    (* Evals a variable in a state w.r.t. a scope *)
    let eval s x = failwith "Not implemented" 

    (* Creates a new scope, based on a given state *)
    let enter st xs = failwith "Not implemented"

    (* Drops a scope *)
    let leave st st' = failwith "Not implemented"

  end
    
(* Simple expressions: syntax and semantics *)
module Expr =
  struct
    
    (* The type for expressions. Note, in regular OCaml there is no "@type..." 
       notation, it came from GT. 
    *)
    @type t =
    (* integer constant *) | Const of int
    (* variable         *) | Var   of string
    (* binary operator  *) | Binop of string * t * t with show

    (* Available binary operators:
        !!                   --- disjunction
        &&                   --- conjunction
        ==, !=, <=, <, >=, > --- comparisons
        +, -                 --- addition, subtraction
        *, /, %              --- multiplication, division, reminder
    *)
      
    (* Expression evaluator

          val eval : state -> t -> int
 
       Takes a state and an expression, and returns the value of the expression in 
       the given state.
    *)                                                       
<<<<<<< HEAD
    let eval st expr = failwith "Not implemented"      
=======
    let to_func op =
      let bti   = function true -> 1 | _ -> 0 in
      let itb b = b <> 0 in
      let (|>) f g   = fun x y -> f (g x y) in
      match op with
      | "+"  -> (+)
      | "-"  -> (-)
      | "*"  -> ( * )
      | "/"  -> (/)
      | "%"  -> (mod)
      | "<"  -> bti |> (< )
      | "<=" -> bti |> (<=)
      | ">"  -> bti |> (> )
      | ">=" -> bti |> (>=)
      | "==" -> bti |> (= )
      | "!=" -> bti |> (<>)
      | "&&" -> fun x y -> bti (itb x && itb y)
      | "!!" -> fun x y -> bti (itb x || itb y)
      | _    -> failwith (Printf.sprintf "Unknown binary operator %s" op)    
    
    let rec eval st expr =      
      match expr with
      | Const n -> n
      | Var   x -> st x
      | Binop (op, x, y) -> to_func op (eval st x) (eval st y)
>>>>>>> bf64381d

    (* Expression parser. You can use the following terminals:

         IDENT   --- a non-empty identifier a-zA-Z[a-zA-Z0-9_]* as a string
         DECIMAL --- a decimal constant [0-9]+ as a string
                                                                                                                  
    *)
    ostap (                                      
<<<<<<< HEAD
      parse: empty {failwith "Not implemented"}
=======
      parse:
      !(Ostap.Util.expr 
             (fun x -> x)
         (Array.map (fun (a, s) -> a, 
                           List.map  (fun s -> ostap(- $(s)), (fun x y -> Binop (s, x, y))) s
                        ) 
              [|                
                  `Lefta, ["!!"];
                  `Lefta, ["&&"];
                  `Nona , ["=="; "!="; "<="; "<"; ">="; ">"];
                  `Lefta, ["+" ; "-"];
                  `Lefta, ["*" ; "/"; "%"];
              |] 
         )
         primary);
      
      primary:
        n:DECIMAL {Const n}
      | x:IDENT   {Var x}
      | -"(" parse -")"
>>>>>>> bf64381d
    )
    
  end
                    
(* Simple statements: syntax and sematics *)
module Stmt =
  struct

    (* The type for statements *)
    @type t =
    (* read into the variable           *) | Read   of string
    (* write the value of an expression *) | Write  of Expr.t
    (* assignment                       *) | Assign of string * Expr.t
    (* composition                      *) | Seq    of t * t 
    (* empty statement                  *) | Skip
    (* conditional                      *) | If     of Expr.t * t * t
    (* loop with a pre-condition        *) | While  of Expr.t * t
<<<<<<< HEAD
    (* loop with a post-condition       *) | Repeat of t * Expr.t
    (* call a procedure                 *) | Call   of string * Expr.t list with show
=======
    (* loop with a post-condition       *) | Until of t * Expr.t with show
>>>>>>> bf64381d
                                                                    
    (* The type of configuration: a state, an input stream, an output stream *)
    type config = State.t * int list * int list 

    (* Statement evaluator

         val eval : env -> config -> t -> config

       Takes an environment, a configuration and a statement, and returns another configuration. The 
       environment supplies the following method

           method definition : string -> (string list, string list, t)

       which returns a list of formal parameters, local variables, and a body for given definition
    *)
<<<<<<< HEAD
    let eval env ((st, i, o) as conf) stmt = failwith "Not implemented"
                                
    (* Statement parser *)
    ostap (
      parse: empty {failwith "Not implemented"}
=======
     let rec eval ((st, i, o) as conf) stmt =
      match stmt with
      | Read    x       -> (match i with z::i' -> (Expr.update x z st, i', o) | _ -> failwith "Unexpected end of input")
      | Write   e       -> (st, i, o @ [Expr.eval st e])
      | Assign (x, e)   -> (Expr.update x (Expr.eval st e) st, i, o)
      | Seq    (s1, s2) -> eval (eval conf s1) s2
      | Skip            -> conf 
      | If (cond, t, e) -> eval conf (if (Expr.eval st cond) <> 0 then t else e)
      | While (cond, body) -> (if (Expr.eval st cond) = 0 then conf else eval (eval conf body) stmt)
      | Until (body, cond) -> 
        let (st, i, o)  = eval conf stmt in 
          if (Expr.eval st cond) = 0 then eval (st, i, o) stmt else (st, i, o)
                          

    let rec parseElifs elifs els =  match elifs with
      | [] -> els
      | (cond, body)::elifs' -> If (cond, body, parseElifs elifs' els)
    (* Statement parser *)
    ostap (
      parse:
        s:stmt ";" ss:parse {Seq (s, ss)}
      | stmt;
      stmt:
        %"read" "(" x:IDENT ")"          {Read x}
      | %"write" "(" e:!(Expr.parse) ")" {Write e}
      | x:IDENT ":=" e:!(Expr.parse)    {Assign (x, e)}
      | %"skip" {Skip}
      | %"if" cond:!(Expr.parse) %"then" th:parse 
        elif:(%"elif" !(Expr.parse) %"then" parse)*
        els:(%"else" parse)?
        %"fi" { 
        If (
            cond,
            th, 
            match els with
              | None -> parseElifs elif Skip
              | Some body -> parseElifs elif body
          )}
      | %"while" cond: !(Expr.parse) %"do" body:parse %"od"  { While (cond, body) }
      | %"repeat" body:parse %"until" cond: !(Expr.parse)    { Until (body, cond) }
      | %"for" init:parse "," cond:!(Expr.parse) "," inc:parse %"do" body:parse %"od" { Seq (init, While (cond, Seq (body, inc))) }       
>>>>>>> bf64381d
    )
      
  end

(* Function and procedure definitions *)
module Definition =
  struct

    (* The type for a definition: name, argument list, local variables, body *)
    type t = string * (string list * string list * Stmt.t)

    ostap (
      parse: empty {failwith "Not implemented"}
    )

  end
    
(* The top-level definitions *)

(* The top-level syntax category is a pair of definition list and statement (program body) *)
type t = Definition.t list * Stmt.t    

(* Top-level evaluator

     eval : t -> int list -> int list

   Takes a program and its input stream, and returns the output stream
*)
let eval (defs, body) i = failwith "Not implemented"
                                   
(* Top-level parser *)
let parse = failwith "Not implemented"<|MERGE_RESOLUTION|>--- conflicted
+++ resolved
@@ -60,9 +60,6 @@
        Takes a state and an expression, and returns the value of the expression in 
        the given state.
     *)                                                       
-<<<<<<< HEAD
-    let eval st expr = failwith "Not implemented"      
-=======
     let to_func op =
       let bti   = function true -> 1 | _ -> 0 in
       let itb b = b <> 0 in
@@ -88,7 +85,7 @@
       | Const n -> n
       | Var   x -> st x
       | Binop (op, x, y) -> to_func op (eval st x) (eval st y)
->>>>>>> bf64381d
+
 
     (* Expression parser. You can use the following terminals:
 
@@ -97,9 +94,6 @@
                                                                                                                   
     *)
     ostap (                                      
-<<<<<<< HEAD
-      parse: empty {failwith "Not implemented"}
-=======
       parse:
       !(Ostap.Util.expr 
              (fun x -> x)
@@ -120,7 +114,6 @@
         n:DECIMAL {Const n}
       | x:IDENT   {Var x}
       | -"(" parse -")"
->>>>>>> bf64381d
     )
     
   end
@@ -138,12 +131,8 @@
     (* empty statement                  *) | Skip
     (* conditional                      *) | If     of Expr.t * t * t
     (* loop with a pre-condition        *) | While  of Expr.t * t
-<<<<<<< HEAD
     (* loop with a post-condition       *) | Repeat of t * Expr.t
     (* call a procedure                 *) | Call   of string * Expr.t list with show
-=======
-    (* loop with a post-condition       *) | Until of t * Expr.t with show
->>>>>>> bf64381d
                                                                     
     (* The type of configuration: a state, an input stream, an output stream *)
     type config = State.t * int list * int list 
@@ -159,13 +148,7 @@
 
        which returns a list of formal parameters, local variables, and a body for given definition
     *)
-<<<<<<< HEAD
-    let eval env ((st, i, o) as conf) stmt = failwith "Not implemented"
-                                
-    (* Statement parser *)
-    ostap (
-      parse: empty {failwith "Not implemented"}
-=======
+
      let rec eval ((st, i, o) as conf) stmt =
       match stmt with
       | Read    x       -> (match i with z::i' -> (Expr.update x z st, i', o) | _ -> failwith "Unexpected end of input")
@@ -175,7 +158,7 @@
       | Skip            -> conf 
       | If (cond, t, e) -> eval conf (if (Expr.eval st cond) <> 0 then t else e)
       | While (cond, body) -> (if (Expr.eval st cond) = 0 then conf else eval (eval conf body) stmt)
-      | Until (body, cond) -> 
+      | Repeat (body, cond) -> 
         let (st, i, o)  = eval conf stmt in 
           if (Expr.eval st cond) = 0 then eval (st, i, o) stmt else (st, i, o)
                           
@@ -205,9 +188,8 @@
               | Some body -> parseElifs elif body
           )}
       | %"while" cond: !(Expr.parse) %"do" body:parse %"od"  { While (cond, body) }
-      | %"repeat" body:parse %"until" cond: !(Expr.parse)    { Until (body, cond) }
+      | %"repeat" body:parse %"until" cond: !(Expr.parse)    { Repeat (body, cond) }
       | %"for" init:parse "," cond:!(Expr.parse) "," inc:parse %"do" body:parse %"od" { Seq (init, While (cond, Seq (body, inc))) }       
->>>>>>> bf64381d
     )
       
   end
