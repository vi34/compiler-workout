open GT       
open Language
open List       

(* The type for the stack machine instructions *)
@type insn =
(* binary operator                 *) | BINOP of string
(* put a constant on the stack     *) | CONST of int                 
(* read to stack                   *) | READ
(* write from stack                *) | WRITE
(* load a variable to the stack    *) | LD    of string
(* store a variable from the stack *) | ST    of string
(* a label                         *) | LABEL of string
(* unconditional jump              *) | JMP   of string                                                                                                                
(* conditional jump                *) | CJMP  of string * string
(* begins procedure definition     *) | BEGIN of string list * string list
(* end procedure definition        *) | END
(* calls a procedure               *) | CALL  of string with show
                                                   
(* The type for the stack machine program *)                                                               
type prg = insn list
                            
(* The type for the stack machine configuration: control stack, stack and configuration from statement
   interpreter
 *)
type config = (prg * State.t) list * int list * Expr.config

(* Stack machine interpreter

     val eval : env -> config -> prg -> config

   Takes an environment, a configuration and a program, and returns a configuration as a result. The
   environment is used to locate a label to jump to (via method env#labeled <label_name>)
<<<<<<< HEAD
*)                                                  
let rec eval env ((cstack, stack, ((st, i, o) as c)) as conf) prg = failwith "Not implemented"
=======
*)                         
let rec eval env ((cstack, stack, ((st, i, o) as c)) as conf) = function
  | [] -> conf
  | insn :: prg' ->
       (match insn with
          | BINOP op -> let y::x::stack' = stack in eval env (cstack, Expr.to_func op x y :: stack', c) prg'
          | READ     -> let z::i' = i     in eval env (cstack, z::stack, (st, i', o)) prg'
          | WRITE    -> let z::stack' = stack in eval env (cstack, stack', (st, i, o @ [z])) prg'
          | CONST i  -> eval env (cstack, i::stack, c) prg'
          | LD x     -> eval env (cstack, State.eval st x :: stack, c) prg'
          | ST x     -> let z::stack' = stack in eval env (cstack, stack', (State.update x z st, i, o)) prg'
          | LABEL s  -> eval env conf prg'
          | JMP name -> eval env conf (env#labeled name)
          | CJMP (cond, name) -> let x::stack' = stack in eval env (cstack, stack', c) (if ( (if cond = "nz" then x <> 0 else x = 0)) then (env#labeled name) else prg')
          | CALL f -> eval env ((prg', st)::cstack, stack, c) (env#labeled f)
          | BEGIN (args, locals) -> 
            let rec resolve accumulator args stack = match args, stack with
              | [], _ -> rev accumulator, stack
              | a::args', s::stack' -> resolve ((a, s)::accumulator) args' stack' in 
            let resolved, stack' = resolve [] args stack in
            let state' = (fold_left (fun s (x, v) -> State.update x v s) (State.enter st (args @ locals)) resolved, i, o) in
            eval env (cstack, stack', state') prg'
          | END -> (
              match cstack with
                | (prg', st')::cstack' -> eval env (cstack', stack, (State.leave st st', i, o)) prg'
                | [] -> conf
          )
       )
>>>>>>> 53dcbe25

(* Top-level evaluation

     val run : prg -> int list -> int list

   Takes a program, an input stream, and returns an output stream this program calculates
*)
let run p i =
  (*print_prg p;*)
  let module M = Map.Make (String) in
  let rec make_map m = function
  | []              -> m
  | (LABEL l) :: tl -> make_map (M.add l tl m) tl
  | _ :: tl         -> make_map m tl
  in
  let m = make_map M.empty p in
  let (_, _, (_, _, o)) = eval (object method labeled l = M.find l m end) ([], [], (State.empty, i, [])) p in o


class labels = 
  object (self)
    val counter = 0
    method new_label = "label_" ^ string_of_int counter, {<counter = counter + 1>}
    method funcLabel name = "L" ^ name
  end 


(* Stack machine compiler

     val compile : Language.t -> prg

   Takes a program in the source language and returns an equivalent program for the
   stack machine
*)

let rec compile' labels =
  let rec expr = function
    | Expr.Var   x          -> [LD x]
    | Expr.Const n          -> [CONST n]
    | Expr.Binop (op, x, y) -> expr x @ expr y @ [BINOP op]
  in
   function
    | Stmt.Seq (s1, s2)  -> 
        let labels1, res1 = compile' labels s1 in
        let labels2, res2 = compile' labels1 s2 in
        labels2, res1 @ res2
    | Stmt.Read x        -> labels, [READ; ST x]
    | Stmt.Write e       -> labels, expr e @ [WRITE]
    | Stmt.Assign (x, e) -> labels, expr e @ [ST x]
    | Stmt.Skip          -> labels, []
    | Stmt.If (cond, body, els) ->
        let cond' = expr cond in
        let jumpElse, labels1 = labels#new_label in
        let jumpEndIf, labels2 = labels1#new_label in
        let labels3, body' = compile' labels2 body in
        let labels4, els' = compile' labels3 els in
        labels4, cond' @ [CJMP ("z", jumpElse)] @ body' @ [JMP jumpEndIf] @ [LABEL jumpElse] @ els' @ [LABEL jumpEndIf]
    | Stmt.While (cond, body) ->
        let cond' = expr cond in
        let labelBegin, labels1 = labels#new_label in
        let labelEnd, labels2 = labels1#new_label in
        let labels3, body' = compile' labels2 body in
        labels3, [LABEL labelBegin] @ cond' @ [CJMP ("z", labelEnd)] @ body' @ [JMP labelBegin] @ [LABEL labelEnd] 
    | Stmt.Repeat (body, cond) ->
        let cond' = expr cond in
        let labelBegin, labels1 = labels#new_label in
        let labels2, body' = compile' labels1 body in
        labels2, [LABEL labelBegin] @ body' @ cond' @ [CJMP ("z", labelBegin)]
    | Stmt.Call (f, args) -> 
        let compiledArgs = concat (map expr (rev args)) in
        labels, compiledArgs @ [CALL (labels#funcLabel f)]

let compileFun labels (name, (args, locals, body)) =
  let endLbl, labels = labels#new_label in
  let labels, compiled = compile' labels body in
  labels, [LABEL name; BEGIN (args, locals)] @ compiled @ [LABEL endLbl; END]


let compile (defs, program) = 
  let endLbl, labels = (new labels)#new_label in 
  let labels, program = compile' labels program in 
  let f (labels, funcs) (name, def) = 
    let labels1, compiledFun = compileFun labels (labels#funcLabel name, def) 
    in labels1, compiledFun::funcs in
  let _, funcDefs = List.fold_left f (labels, []) defs in
  (LABEL "main" :: program @ [LABEL endLbl]) @ [END] @ (concat funcDefs)
<|MERGE_RESOLUTION|>--- conflicted
+++ resolved
@@ -31,10 +31,6 @@
 
    Takes an environment, a configuration and a program, and returns a configuration as a result. The
    environment is used to locate a label to jump to (via method env#labeled <label_name>)
-<<<<<<< HEAD
-*)                                                  
-let rec eval env ((cstack, stack, ((st, i, o) as c)) as conf) prg = failwith "Not implemented"
-=======
 *)                         
 let rec eval env ((cstack, stack, ((st, i, o) as c)) as conf) = function
   | [] -> conf
@@ -63,7 +59,6 @@
                 | [] -> conf
           )
        )
->>>>>>> 53dcbe25
 
 (* Top-level evaluation
 
