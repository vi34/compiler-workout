--- conflicted
+++ resolved
@@ -32,10 +32,6 @@
 
    Takes an environment, a configuration and a program, and returns a configuration as a result. The
    environment is used to locate a label to jump to (via method env#labeled <label_name>)
-<<<<<<< HEAD
-*)                                                  
-let rec eval env ((cstack, stack, ((st, i, o) as c)) as conf) prg = failwith "Not implemented"
-=======
 *)                         
 let rec eval env ((cstack, stack, ((st, i, o) as c)) as conf) = function
   | [] -> conf
@@ -64,7 +60,6 @@
                 | [] -> conf
           )
        )
->>>>>>> 80902ba7
 
 (* Top-level evaluation
 
@@ -98,9 +93,6 @@
    Takes a program in the source language and returns an equivalent program for the
    stack machine
 *)
-<<<<<<< HEAD
-let compile (defs, p) = failwith "Not implemented"
-=======
 
 let rec compile' labels =
   let rec expr = function
@@ -159,4 +151,3 @@
     in labels1, compiledFun::funcs in
   let _, funcDefs = List.fold_left f (labels, []) defs in
   (LABEL "main" :: program @ [LABEL endLbl]) @ [END] @ (concat funcDefs)
->>>>>>> 80902ba7
